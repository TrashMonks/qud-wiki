# Config file for Qud Blueprint Explorer
# This file contains the config used to generate the official wiki at:
# https://wiki.cavesofqud.com/
#
# This includes various article redirects, renamings, overrides, and object exclusions.

App name: Qud Blueprint Explorer
Wikified name: >-
  [[Qud Blueprint Explorer|QBE]]
Version: v1.0rc2

Interface:
  # Interface options
  Initial expansion targets:
    # These object category IDs will be expanded when the tree is initialized:
    [Item, Creature]

Templates:
  # Options controlling the generation of wiki infobox templates
  Fields:
    # The fields that (if applicable) will be generated for each item, in this order:
    # (title comes first)
    [title, image, gif, overrideimages, pv, maxpv, vibro, penetratingammo, pvpowered,
     damage, unpowereddamage, primarydamageelement, elementaldamage, elementaltype,
     lv, hp, av, dv, ma, marange, tohit, weight, featureweightinfo, commerce,
     weaponskill, lightradius, ammo, ammodamagetypes, gasemitted, energycellrequired,
     iscurrency, ismissile, isthrown, accuracy, shots, ammoperaction, maxammo,
     maxvol, liquidgentype, liquidgenrate, inhaled, seeping, maxcharge,
     chargeperdram, dramsperuse, chargeused, chargefunction, imprintchargecost, id, complexity,
     tier, bits, canbuild, candisassemble, colorstr, tilecolors, renderstr, chairlevel, hunger,
     thirst, healing, butcheredinto, harvestedinto, preservedinto, preservedquantity, cookeffect,
     eatdesc, ismeat, isplant, isfungus, exoticfood, illoneat, oneat, corpse, corpsechance, role,
     extra, inheritingfrom, dynamictable, unidentifiedimage, unidentifiedname, unidentifiedaltname,
     capacitorcharge, capacitormax, capacitorrate, chargeconsumebroadcast, chargeconsumeelectrical,
     chargeconsumehydraulic, chargeconsumemechanical, chargeproducebroadcast, chargeproduceelectric,
     chargeproducehydraulic, chargeproducemechanical, chargeproducesolar,
     quickness, movespeed, strength, agility, toughness, intelligence, willpower, ego,
     strengthmult, agilitymult, toughnessmult, intelligencemult, willpowermult, egomult,
     strengthextrinsic, agilityextrinsic, toughnessextrinsic, intelligenceextrinsic,
     willpowerextrinsic, egoextrinsic, acid, electric, cold, heat, poison, xpvalue, xptier,
     reputationbonus, faction, wornon, usesslots, demeanor, gender, pronouns,
     inventory, skills, mutations, supportedmods, modcount, mods, desc]
  ExtraFields:
    # Fields for the extra info template
    [empsensitive, powerloadsensitive, twohanded, metal, lightprojectile, reflect, movespeedbonus,
     cursed, filtersgas, destroyonunequip, savemodifier, savemodifieramt,
     shotcooldown, penetratingammo, omniphaseprojectile, spectacles, refractive, flashprotection,
     carrybonus, solid, flyover, isswarmer, swarmbonus, aquatic, uniquechara, pettable,
     liquidburst, flametemperature, bleedliquid, hidden, energycellrequired, energyammoloader,
     temponenter, temponhit, temponhitmax, isoccluding, waterritualable, iscurrency, noprone, phase,
     poisononhit, realitydistortionbased, leakswhenbroken, mutatedplant, waterritualskill,
     animatable, hurtbyfungicide, hurtbydefoliant, hasmentalshield, bodytype, shrinelike, enclosing,
     capacitorcharge, capacitormax, capacitorrate, chargeconsumebroadcast, chargeconsumeelectrical,
     chargeconsumehydraulic, chargeconsumemechanical, chargeproducebroadcast, chargeproduceelectric,
     chargeproducehydraulic, chargeproducemechanical, chargeproducesolar, unreplicable]
  Image overrides:
    # Manually specify the image name to be used for an object ID:
    MasterworkCarbine: scoped masterwork carbine.png
    MasterworkChainPistol: scoped masterwork chain pistol.png
    TreeSkillsoft: skillsoft_tree.png
    SkinGlitter2: skin glitter (high-tier).png
    Schemasoft4: schemasoft_high_tier.png
    NightVision: night vision (implant).png
    ElevatorSwitch: control_switch_elevator.png
    TempleSwitch: control_switch_temple.png
    Asphodel: Earl_asphodel.png
    Lulihart: Lulihart.png
    Across1: across moghrayi.png
    Across2: across moghrayi.png
    Across3: across moghrayi.png
    Lyngbaskr: Lyngbaskr.png
    Porphyryptus: Porphyryptus.png
    ExileCorpse: human remains (rainbow wood).png
    JoppaCorpse: human remains (ruins of Joppa).png
    either: either.png
    or: or.png
    Ebenshabat: Ebenshabat.png
    Shem -1: shem-1.png
    High Priest Eschelstadt: eschelstadt ii.png
    Phinae Hoshaiah: phinae hoshaiah.png
    Mamon: Mamon souldrinker.png
    Svenlainard: svenlainard.png
    Warden Indrix: Warden indrix.png
    Molting Basilisk: Molting basilisk.png
    Sleek Table: sleek table.png
    Gun Rack: gun rack furniture.png
    Crazed Goatfolk Shaman 1: goatfolk shaman crazed.png
    Wraith-Knight Templar: wraith knight templar.png
    HoloMarble: holographic marble wall.png
    Hoarshroom: hoarshroom.png
    AppleMerchant: apple_farmer_merchant.png
    Clue_Putrescence: putrescence_clue.png
    EaterStatue Gold: statue of eater gold.png
    Techlight2: arc sconce variation 1.png
    Techlight3: arc sconce variation 2.png
    Tomb Techlight1: arc sconce variation 3.png
    Tomb Techlight2: arc sconce variation 4.png
    Inner Tomb Techlight2: arc sconce variation 5.png
    Tomb Techlight3: arc sconce variation 6.png
    Inner Tomb Techlight3: arc sconce variation 7.png
    Tomb Techlight4: arc sconce variation 8.png
    Inner Tomb Techlight4: arc sconce variation 9.png
    Tomb Techlight5: arc sconce variation 10.png
    Tomb Techlight6: arc sconce variation 11.png
    Inner Tomb Techlight6: arc sconce variation 12.png
    Yellow Security Door: security door yellow.png
    Green Security Door: security door green.png
    Blue Security Door: security door blue.png
    Purple Security Door: security door purple.png
    Troll Door 1: troll door 1.png
    Troll Door 2: troll door 2.png
    Troll Door 3: troll door 3.png
    BookSign1: sign (book).png
    BottleSign1: sign (honey).png
    BootSign1: sign (boot).png
    HatSign1: sign (hat).png
    GloveSign1: sign (glove).png
    CloakSign1: sign (cloak).png
    ArmorSign1: sign (armor).png
    GunSign1: sign (gun).png
    DiscSign1: sign (data disc).png
    ImplantSign1: sign (implant).png
    ArgyveSign: sign (Argyve).png
    JoppaNorthSign: sign (Joppa graveyard).png
    EzraSign: sign (Ezra).png
    TamSign: sign (Tam).png
    YurlSign: sign (Yurl).png
    YlaSign: sign (Yla).png
    SixshrewSign: sign (Sixshrew).png
    LiquidSign1: sign (ichor).png
    JewelSign1: sign (jeweler).png
    HookahSign1: sign (hookah).png
    GrenadeSign1: sign (bombs).png
    PepperSign1: sign (pepper).png
    FoodSign1: sign (food).png
    PreserveSign1: sign (preserves).png
    WineSign1: sign (wine).png
    JoppaMillSign: sign (Joppa mill).png
    YdColumbariumSign: sign (Yd Freehold columbarium).png
    YdLivingQuartersSign: sign (Yd Freehold living quarters).png
    YdMedicalSign: sign (Yd Freehold convalescence).png
    YdKitchenSign: sign (Yd Freehold kitchen).png
    YdLibrarySign: sign (Yd Freehold library).png
    YdMarketSign: sign (Yd Freehold market).png
    YdWorkshopSign: sign (Yd Freehold workshop).png
    YdManyEyesSign: sign (Yd Freehold Many Eyes).png
    YdSalonSign: sign (Yd Freehold salon).png
    SultanWall_Period1: carved stone from the sultanate (first period).png
    SultanWall_Period2: carved stone from the sultanate (second period).png
    SultanWall_Period3: carved stone from the sultanate (third period).png
    SultanWall_Period4: carved stone from the sultanate (fourth period).png
    SultanWall_Period5: carved stone from the sultanate (fifth period).png
    SultanWall_Ornate_Period5: carved stone from the sultanate (fifth period, ornate).png
    InnerSultanWall_Period1: gilded marble from the sultanate (first period).png
    InnerSultanWall_Period2: gilded marble from the sultanate (second period).png
    InnerSultanWall_Period3: gilded marble from the sultanate (third period).png
    InnerSultanWall_Period4: gilded marble from the sultanate (fourth period).png
    InnerSultanWall_Period5: gilded marble from the sultanate (fifth period).png
    SultanMuralWall1: sultan mural 1.png
    SultanMuralWall2: sultan mural 2.png
    SultanMuralWall3: sultan mural 3.png
    SultanMuralWall4: sultan mural 4.png
    SultanMuralWall5: sultan mural 5.png
    SultanMuralWall6: sultan mural 6.png
    SultanShrine: sultanshrine.png
    Metal Chest1: chest (metal).png
    RelicChest: chest (relic).png
    RareChest: chest (rare).png
    SultanReliquaryW: sultan reliquary.png
    ClockworkBeetle: clockwork beetle.png
    MachineWallHotTubing: machine wall (hot).png
    MachineWallColdTubing: machine wall (cold).png
    MerchantAdvertisement: scroll for legendary merchant.png
    Dreamer: underscore_dreamer.png
    HolographicChavvahTrunk: crystalline trunk holograhpic.png
    Chavvah Taproot Floor: crystalline taproot (floor).png
    Rank Girshling Cresh: girshling cresh (rank).png
    Conjoined Girshling Cresh: girshling cresh (conjoined).png
    Plasmatic Girshling Cresh: girshling cresh (plasmatic).png
    Polarized Girshling Cresh: girshling cresh (polarized).png
    Cryptic Girshling Cresh: girshling cresh (cryptic).png
    Burrowing Girshling Cresh: girshling cresh (burrowing).png

Wiki:
  # See also wiki login configuration in wiki.yml.
  Article Namespaces:
    Main: [Object]
    Data: [NaturalWeapon, NaturalMissileWeapon,
           # mutated equipment
           Beak, Hooks, Horns, Icy Vapor, Ghostly Flames, Quills, Carapace, Stinger,
           # eater statues
           EaterStatue Gold,
           # tech lights
           Techlight2, Techlight3, Tomb Techlight1,
           # holographic trees
           Holographic Shimscale Mangrove Tree, Holographic Dicalyptus Tree,
           Holographic Banana Tree, Holographic Dogthorn Tree, Holographic Swarmshade Tree,
           Holographic Tanglewood Tree, Holographic Ziv Bough, Holographic Star Palm, HolographicChavvahTrunk,
           # security doors
           Yellow Security Door, Green Security Door, Blue Security Door, Purple Security Door,
           # signs
           BookSign1, BottleSign1, BootSign1, HatSign1, GloveSign1, CloakSign1, ArmorSign1,
           GunSign1, DiscSign1, ArgyveSign, JoppaNorthSign, EzraSign, TamSign, YurlSign, YlaSign,
           SixshrewSign, LiquidSign1, JewelSign1, HookahSign1, GrenadeSign1, PepperSign1, FoodSign1,
           PreserveSign1, WineSign1, JoppaMillSign, YdColumbariumSign, YdLivingQuartersSign,
           YdMedicalSign, YdKitchenSign, YdLibrarySign, YdMarketSign, YdWorkshopSign,
           YdManyEyesSign, YdSalonSign, ImplantSign1,
           # quest-related stuff
           Charred Goatfolk Corpse, Flayed Goatfolk Corpse,
           # grenades - need to specify which ones instead of just using "Grenade" because a few
           # don't go to Data namespace, like Hand-E-Nuke and Phase Shift Grenade MK1
           AcidGasGrenade1, AcidGasGrenade2, AcidGasGrenade3,
           ColdGrenade1, ColdGrenade2, ColdGrenade3,
           DefoliantGrenade1, DefoliantGrenade2, DefoliantGrenade3,
           EMPGrenade1, EMPGrenade2, EMPGrenade3,
           FireSupportGrenade1, FireSupportGrenade2, FireSupportGrenade3,
           FlashbangGrenade1, FlashbangGrenade2, FlashbangGrenade3,
           FungicideGrenade1, FungicideGrenade2, FungicideGrenade3,
           GlitterGrenade1, GlitterGrenade2, GlitterGrenade3,
           GravityGrenade1, GravityGrenade2, GravityGrenade3,
           HeatGrenade1, HeatGrenade2, HeatGrenade3,
           HEGrenade1, HEGrenade2, HEGrenade3,
           NormalityGasGrenade1, NormalityGasGrenade2, NormalityGasGrenade3,
           PlasmaGrenade1, PlasmaGrenade2, PlasmaGrenade3,
           PoisonGasGrenade1, PoisonGasGrenade2, PoisonGasGrenade3,
           SleepGasGrenade1, SleepGasGrenade2, SleepGasGrenade3,
           StasisGrenade1, StasisGrenade2, StasisGrenade3,
           StunGasGrenade1, StunGasGrenade2, StunGasGrenade3,
           SunderGrenade1, SunderGrenade2, SunderGrenade3,
           TimeDilationGrenade1, TimeDilationGrenade2, TimeDilationGrenade3,
           Strength Sap, Toughness Sap, Agility Sap, Intelligence Sap, Ego Sap, Willpower Sap,
           # golems
           Antelope Golem, Ape Golem, Baboon Golem, Baetyl Golem, Bat Golem, Bear Golem,
           Bed Golem, Bipedal Robot Golem, Bird Golem, Bush Golem, Cat Golem, Chair Golem,
           Clam Golem, Crab Golem, Cragmensch Golem, Crystal Golem, Dawnglider Golem, Dog Golem,
           Door Golem, Dromad Golem, Equine Golem, Fish Golem, Flower Golem, Fractus Golem,
           Frog Golem, Fungus Golem, Goat Golem, Goatfolk Golem, Grazer Golem,
           Hexapodal Robot Golem, Hindren Golem, Hover Golem, Human Golem, Humanoid Robot Golem,
           Infrastructure Golem, Insect Golem, Iron Maiden Golem, Jelly Golem, Lichen Golem,
           Mopango Golem, Mopango Charioteer Golem, Nest Golem, Oddity Golem, Ooze Golem,
           Quadrupedal Robot Golem, Reptile Golem, Root Golem, Slug Golem, Slynth Golem,
           Snail Golem, Snapjaw Golem, Spider Golem, Succulent Golem, Svardym Golem, Swine Golem,
           Table Golem, Tortoise Golem, Tree Golem, Tripedal Robot Golem, Troll Golem, Turret Golem,
           Urchin Golem, Urshiib Golem, Vine Golem, Wall Golem, Wheeled Robot Golem, Worm Golem]
  Article overrides:
    # Manually specify the wiki page article title to be used for an object ID
    MasterworkCarbine: Scoped masterwork carbine
    MasterworkChainPistol: Scoped masterwork chain pistol
    ClockworkBeetle: Clockwork beetle
    Mamon: Mamon Souldrinker
    Crazed Goatfolk Shaman 1: goatfolk shaman (crazed)
    Wraith-Knight Templar: Wraith-Knight Templar
    Torch: Torch
    Flowers: Flowers (item)
    ExileCorpse: human remains (Rainbow Wood)
    JoppaCorpse: human remains (ruins of Joppa)
    EaterStatue Gold: Statue of Eater (gold)
    Hoarshroom: Luminous hoarshroom (food)
    MerchantAdvertisement: Advertisement
    Argyve's Data Disk Encoded: Stamped data disk with Q Girl's instructions encoded
    Decrypted Signal Data Disk: Stamped data disk with signal encoded
    SingleSkillsoft1: Skillsoft (low SP)
    SingleSkillsoft2: Skillsoft (medium SP)
    Schemasoft2: Schemasoft (low-tier)
    SingleSkillsoft3: Skillsoft (high SP)
    TreeSkillsoft: Skillsoft plus
    SkinGlitter2: skin glitter (high-tier)
    Schemasoft3: Schemasoft (mid-tier)
    Schemasoft4: Schemasoft (high-tier)
    NightVision: night vision (implant)
    BethesdaBaetyl: Baetyl (Bethesda Susa)
    OasisGlowpad: oddly-hued glowpad
    Molting Basilisk: Molting basilisk
    Warden Indrix: Warden Indrix
    Svenlainard: Svenlainard
    AppleMerchant: apple farmer (merchant)
    Doru: Tam, dromad merchant
    DoorSwitch: control switch (door)
    ElevatorSwitch: control switch (elevator)
    TempleSwitch: control switch (temple)
    Albino ape fist: fist (albino ape)
    Barkbiter_Bite: bite (barkbiter)
    Barkbiter_Claw: claw (barkbiter)
    Bat_Bite: bite (bat)
    Bear_Bite: bite (bear)
    Bear_Claw: claw (bear)
    Beetlebum_Mandibles: massive mandibles (beetlebum)
    Giant_Ant_Bite: mandibles (giant ant)
    Boar_Gore: bite (boar)
    Cannibal Bite: bite (cannibal)
    Juicing Cannibal Bite: bite (juicing cannibal)
    Juicing Cannibal Fist: fist (juicing cannibal)
    Cat Claw: claw (cat)
    Cat Bite: bite (cat)
    Chromeling_Bite: bite (chromeling)
    PlatedChromeling_Bite: bite (plated chromeling)
    Chute Crab Claw: crab claw (chute crab)
    Eyeless Crab_Claw: crab claw (eyeless crab)
    Cloneling_Scalpel: scalpel (cloneling)
    Croc_Bite: bite (croc)
    Dog_Bite: bite (dog)
    BigDog_Bite: bite (big dog)
    Snailmother Bite: bite (snailmother)
    Ickslug Bite: bite (ickslug)
    Electrofuge_Bite: bite (electrofuge)
    Dawnglider_Bite: bite (dawnglider)
    Fire_Snout_Bite: bite (fire snout)
    Gnu Hoof: hoof (gnu)
    Humor_Pseudopod: giant pseudopod (humor)
    Gyrohumor_Pseudopod: giant pseudopod (gyrohumor)
    GiantAmoeba_Pseudopod: slimy pseudopod (giant amoeba)
    GiantBeetle_Bite: bite (giant beetle)
    ClockworkBeetle_Bite: bite (clockwork beetle)
    GiantCentipede_Bite: bite (giant centipede)
    Dragonfly_Bite: bite (dragonfly)
    Girshfly_Mandibles: mandibles (girshfly)
    Girshling_Claw: claw (girshling)
    Girshworm_Crush: crushing bands (girshworm)
    Glowfish_Bite: bite (glowfish)
    Glowpad_Burn: bite (glowpad)
    Glowwight_Claws: bloody claws
    Glowwight_Claws2: bloody claws (strong)
    Chameleon_Bite: bite (chameleon)
    Mimic_Bite: bite (mimic)
    Ice frog bite: bite (ice frog)
    Qudzu_Frond: frond (qudzu)
    Irritable Palm Frond: frond (irritable palm)
    Honeyskunk_Bite: bite (honeyskunk)
    Salamander_Bite: bite (salamander)
    Leech_Bite: bite (leech)
    Bloated_Leech_Bite: bite (bloated leech)
    Phase Spider Bite: bite (phase spider)
    Molting Basilisk Bite: stony bite (molting basilisk)
    quillipede quills: quills (quillipede)
    Saltwurm_Crush: crushing bands (salt kraken)
    WaveformWorm_Crush: crushing bands (waveform worm)
    SeedsproutWorm_Crush: crushing bands (seedsprout worm)
    BoneWorm_Crush: crushing bands (bone worm)
    Slog Bands: crushing bands (Slog)
    Scorpiock_Claws: claws (scorpiock)
    Scorpiock_Bite: bite (scorpiock)
    SegmentedMirthworm_Bite: bite (segmented mirthworm)
    Snapjaw_Bite: bite (snapjaw)
    Slumberling Claw: claw (slumberling)
    Slug_Bite: bite (slug)
    Tortoise_Bite: bite (tortoise)
    Juice_Sap_Bite: bite (juice sap)
    Breather_Claw: claw (breather)
    Pearlfrog_Bite: bite (pearlfrog)
    Belcher_Bite: bite (belcher)
    GreaterVoider_Bite: bite (greater voider)
    Mirror_Bug_Bite: bite (mirror bug)
    Sap_Bite: bite (stat sap)
    MemoryEater_Bite: bite (memory eater)
    Astral_Tabby_Claw: claw (astral tabby)
    Astral_Tabby_Bite: bite (astral tabby)
    Gamma Moth Bite: bite (gamma moth)
    Sludgy Pseudopod: sludgy pseudopod (brown jell)
    SewageEel_Bite: bite (sewage eel)
    Oozing Pseudopod: oozing pseudopod (black jell)
    Luminous Pseudopod: luminous pseudopod (blue jell)
    Gooey Pseudopod: gooey pseudopod (green goo)
    Baboon_Bite: vicious bite (baboon)
    Vicious_Baboon_Bite: vicious bite (vicious baboon)
    Voider_Bite: fangs (voider)
    CaveSpider_Bite: fangs (cave spider)
    Boosterbot_Claw: helpful hand (boosterbot)
    Ogre ape fist: ape fist (ogre ape)
    Cragmensch Fist: hoary fist (cragmensch)
    Knollworm_Beak: crab-crushing beak (knollworm)
    Slugsnout Tusks: tusks (slugsnout)
    Spark_Tick_Arc: electric arc (spark tick)
    Madpole_Jaws: jaws (madpole)
    Equimax_Kick: kick (equimax)
    Unimax_Kick: kick (unimax)
    Lovers_Thorns: thorns (jilted lover)
    Creeper_Thorns: thorns (livid creeper)
    Graftek_Tendril: tendril (graftek)
    Glowcrow_Peck: peck (glowcrow)
    DreamWren_Peck: peck (dream wren)
    HoloMarble: Holographic marble wall
    Sleek Table: table (sleek)
    Gun Rack: gun rack (furniture)
    Clue_Putrescence: putrescence (clue)
    GhostPerch_Bite: bite (ghost perch)
    CryptFerret_Bite: vicious bite (crypt ferret)
    Burrowing Claws Claw: claw (Burrowing Claws)
    Svardym_WebbedFoot: webbed foot (svardym)
    Svardym_Spit: mouth of crushed polyps (svardym)
    PrismPerch_Bite: bite (prism perch)
    WhiteEsh_Beak: hooked beak (white esh)
    QuatravoltGlider_Bite: bite (quatravolt glider)
    TriningLamprey_Bite: psychic bite (trining lamprey)
    SultanCroc_Bite: bite (sultan croc)
    EnigmaSnail_Bite: perplexcis (enigma snail)
    PlasmaJelly_Sting: ionized tentacle (plasma jelly)
    StarKraken_Arm: cyclopean arm (star kraken)
    ReefSlug_Foot: nacreous foot (kaleidoslug)
    Naser Cannon: naser cannon (galgal)
    Ixlthyxl_Bite: bite (ixlthyxl)
    Techlight2: arc sconce (variation 1)
    Techlight3: arc sconce (variation 2)
    Tomb Techlight1: arc sconce (variation 3)
    Tomb Techlight2: arc sconce (variation 4)
    Inner Tomb Techlight2: arc sconce (variation 5)
    Tomb Techlight3: arc sconce (variation 6)
    Inner Tomb Techlight3: arc sconce (variation 7)
    Tomb Techlight4: arc sconce (variation 8)
    Inner Tomb Techlight4: arc sconce (variation 9)
    Tomb Techlight5: arc sconce (variation 10)
    Tomb Techlight6: arc sconce (variation 11)
    Inner Tomb Techlight6: arc sconce (variation 12)
    Holographic Shimscale Mangrove Tree: Shimscale Mangrove Tree (holographic)
    Holographic Dicalyptus Tree: Diacalyptus Tree (holographic)
    Holographic Banana Tree: Banana Tree (holographic)
    Holographic Dogthorn Tree: Dogthorn Tree (holographic)
    Holographic Swarmshade Tree: Swarmshade Tree (holographic)
    Holographic Tanglewood Tree: Tanglewood Tree (holographic)
    Holographic Ziv Bough: Ziv Bough (holographic)
    Holographic Star Palm: Star Palm (holographic)
    HolographicChavvahTrunk: crystalline trunk (holographic)
    HumanTinker1: village tinker
    HumanApothecary1: village apothecary
    Apothecary: apothecary (merchant)
    Yellow Security Door: security door (yellow)
    Green Security Door: security door (green)
    Blue Security Door: security door (blue)
    Purple Security Door: security door (purple)
    BookSign1: sign (book)
    BottleSign1: sign (honey)
    BootSign1: sign (boot)
    HatSign1: sign (hat)
    GloveSign1: sign (glove)
    CloakSign1: sign (cloak)
    ArmorSign1: sign (armor)
    GunSign1: sign (gun)
    DiscSign1: sign (data disc)
    ImplantSign1: sign (implant)
    ArgyveSign: sign (Argyve)
    JoppaNorthSign: sign (Joppa graveyard)
    EzraSign: sign (Ezra)
    TamSign: sign (Tam)
    YurlSign: sign (Yurl)
    YlaSign: sign (Yla)
    SixshrewSign: sign (Sixshrew)
    LiquidSign1: sign (ichor)
    JewelSign1: sign (jeweler)
    HookahSign1: sign (hookah)
    GrenadeSign1: sign (bombs)
    PepperSign1: sign (pepper)
    FoodSign1: sign (food)
    PreserveSign1: sign (preserves)
    WineSign1: sign (wine)
    JoppaMillSign: sign (Joppa mill)
    YdColumbariumSign: sign (Yd Freehold - columbarium)
    YdLivingQuartersSign: sign (Yd Freehold - living quarters)
    YdMedicalSign: sign (Yd Freehold - convalescence)
    YdKitchenSign: sign (Yd Freehold - kitchen)
    YdLibrarySign: sign (Yd Freehold - library)
    YdMarketSign: sign (Yd Freehold - market)
    YdWorkshopSign: sign (Yd Freehold - workshop)
    YdManyEyesSign: sign (Yd Freehold - Many Eyes)
    YdSalonSign: sign (Yd Freehold - salon)
    SultanWall_Period1: carved stone from the sultanate (first period)
    SultanWall_Period2: carved stone from the sultanate (second period)
    SultanWall_Period3: carved stone from the sultanate (third period)
    SultanWall_Period4: carved stone from the sultanate (fourth period)
    SultanWall_Period5: carved stone from the sultanate (fifth period)
    SultanWall_Ornate_Period5: carved stone from the sultanate (fifth period, ornate)
    InnerSultanWall_Period1: gilded marble from the sultanate (first period)
    InnerSultanWall_Period2: gilded marble from the sultanate (second period)
    InnerSultanWall_Period3: gilded marble from the sultanate (third period)
    InnerSultanWall_Period4: gilded marble from the sultanate (fourth period)
    InnerSultanWall_Period5: gilded marble from the sultanate (fifth period)
    SultanMuralWall1: sultan mural (first period)
    SultanMuralWall2: sultan mural (second period)
    SultanMuralWall3: sultan mural (third period)
    SultanMuralWall4: sultan mural (fourth period)
    SultanMuralWall5: sultan mural (fifth period)
    SultanMuralWall6: sultan mural (sixth period)
    Space-Time Vortex: space-time vortex (phenomenon)
    SultanShrine: sultan shrine
    Metal Chest1: chest (metal)
    RelicChest: chest (relic)
    RareChest: chest (rare)
    SultanReliquaryW: sultan reliquary
    MachineWallHotTubing: machine wall (hot)
    MachineWallColdTubing: machine wall (cold)
    Dreamer: Dreamer
    Chavvah Taproot Floor: crystalline taproot (floor)
    Metachrome Hand Axe: metachrome spade (hand)
    Metachrome Foot Axe: metachrome spade (foot)
    Metachrome Hand LongBlades: metachrome blade (hand)
    Metachrome Foot LongBlades: metachrome blade (foot)
    Metachrome Hand ShortBlades: metachrome point (hand)
    Metachrome Foot ShortBlades: metachrome point (foot)
    Troll Door 1: slumping metal door (copper)
    Troll Door 2: slumping metal door (silver)
    Troll Door 3: slumping metal door (gold)
    FungalSporeGasLuminous: fungal spores (glowcrust)
    FungalSporeGasPuff: fungal spores (fickle gill)
    FungalSporeGasWax: fungal spores (waxflab)
    FungalSporeGasMumbles: fungal spores (mumble mouth)
    Rank Girshling Cresh: girshling cresh (rank)
    Conjoined Girshling Cresh: girshling cresh (conjoined)
    Plasmatic Girshling Cresh: girshling cresh (plasmatic)
    Polarized Girshling Cresh: girshling cresh (polarized)
    Cryptic Girshling Cresh: girshling cresh (cryptic)
    Burrowing Girshling Cresh: girshling cresh (burrowing)
    Defanged Girshling Corpse: girshling corpse (defanged)
    Rank Girshling Corpse: girshling corpse (rank)
    Plasmatic Girshling Corpse: girshling corpse (plasmatic)
    Cryptic Girshling Corpse: girshling corpse (cryptic)
<<<<<<< HEAD
    Girshling_Bite: fangs (girshling)
=======
    # Honorifics / Epithets / Titles fixes
    High Priest Eschelstadt: Eschelstadt II, High Priest of the Stilt
    Lulihart: Lulihart, hindren pariah
    Tszappur: Tszappur, disciple of the Coiled Lamb
    Oboroqoru: Oboroqoru, Ape God
    Skybear: Saad Amus, the Sky-Bear
    Phinae Hoshaiah: Phinae Hoshaiah, High Priest of the Rock
    Asphodel: Asphodel, Earl of Omonporch
    Hamilcrab: Hamilcrab, cyclopean merchant
    AoygNoLonger: Aoyg-No-Longer, servant of Ptoh in the Cosmic Wood
    Troll King 1: Jotun, Who Parts Limbs
    Troll King 2: Fjorn-Kosef, Who Knits The Icy Lattice
    Troll King 3: Haggabah, Who Plies The Umbral Path
    ElderBob: Elder Irudad
    Warden Ualraig: Warden Ualraig
    Warden Esthers: Wardens Esther
    Barathrum: Barathrum the Old
    Neelahind: Warden Neelahind
    Mayor Nuntu: Mayor Nuntu
    Warden Indrix: Warden Indrix, Goatfolk Pariah
    GolgothaSlog: Slog of the Cloaca
    Haddas: Mayor Haddas
    Warden 1-FF: Warden 1-FF, reprogrammed conservator
    Zothom: Zothom the Penitent
    Rainwater Shomer: Rainwater Shomer
    Une: Warden Une
    Agolgot: Girsh Agolgot
    Bethsaida: Girsh Bethsaida
    Rermadon: Girsh Rermadon
    Qas: Girsh Qas
    Qon: Girsh Qon
    Shugruith: Girsh Shug'ruith the Burrower
>>>>>>> 4eb3cd19

  Displayname overrides:
    # Manually specify the wiki display name to be used for an object ID (returned in the 'title'
    # property). This should only be used if the object's display name in game is dynamically
    # determined in such a way that it doesn't match the ObjectBlueprints value,
    # or for abstract objects like 'village tinker' that will have a unique NPC name in-game.
    # Ocassionally, may also be used if multiple objects have the same display name (in which case
    # their wiki favilinks will conflict with one another unless each has a distinct display name)
    HumanTinker1: village tinker  # instead of 'human tinker'
    HumanApothecary1: village apothecary  # instead of 'human apothecary'
    SultanWall_Period1: carved stone from the sultanate of *Sultan1*
    SultanWall_Period2: carved stone from the sultanate of *Sultan2*
    SultanWall_Period3: carved stone from the sultanate of *Sultan3*
    SultanWall_Period4: carved stone from the sultanate of *Sultan4*
    SultanWall_Period5: carved stone from the sultanate of *Sultan5*
    SultanWall_Ornate_Period5: carved stone from the sultanate of *Sultan5*
    InnerSultanWall_Period1: gilded marble from the sultanate of *Sultan1*
    InnerSultanWall_Period2: gilded marble from the sultanate of *Sultan2*
    InnerSultanWall_Period3: gilded marble from the sultanate of *Sultan3*
    InnerSultanWall_Period4: gilded marble from the sultanate of *Sultan4*
    InnerSultanWall_Period5: gilded marble from the sultanate of *Sultan5*
    SultanMuralWall1: mural of *Sultan1*
    SultanMuralWall2: mural of *Sultan2*
    SultanMuralWall3: mural of *Sultan3*
    SultanMuralWall4: mural of *Sultan4*
    SultanMuralWall5: mural of *Sultan5*
    SultanMuralWall6: mural of *Sultan6*
    Metal Chest1: chest (metal)
    RareChest: chest (rare)  # avoid duplicate 'chest'
    RelicChest: chest (relic)
    SultanReliquaryW: sultan reliquary  # avoid duplicate 'reliquary'
    Clue_Putrescence: putrescence (clue)  # avoid duplicate 'putrescence'
    Crazed Goatfolk Shaman 1: goatfolk shaman (crazed)
    MerchantAdvertisement: advertisement for *legendary merchant*
    Molting Basilisk: molting basilisk
<<<<<<< HEAD
    Rank Girshling Cresh: girshling cresh (rank)
    Conjoined Girshling Cresh: girshling cresh (conjoined)
    Plasmatic Girshling Cresh: girshling cresh (plasmatic)
    Polarized Girshling Cresh: girshling cresh (polarized)
    Cryptic Girshling Cresh: girshling cresh (cryptic)
    Burrowing Girshling Cresh: girshling cresh (burrowing)
=======
    # Honorifics / Epithets / Titles fixes
    Doru: Tam, dromad merchant
    High Priest Eschelstadt: Eschelstadt II, High Priest of the Stilt
    Lulihart: Lulihart, hindren pariah
    Tszappur: Tszappur, disciple of the Coiled Lamb
    Oboroqoru: Oboroqoru, Ape God
    Skybear: Saad Amus, the Sky-Bear
    Phinae Hoshaiah: Phinae Hoshaiah, High Priest of the Rock
    Asphodel: Asphodel, Earl of Omonporch
    Hamilcrab: Hamilcrab, cyclopean merchant
    AoygNoLonger: Aoyg-No-Longer, servant of Ptoh in the Cosmic Wood
    Troll King 1: Jotun, Who Parts Limbs
    Troll King 2: Fjorn-Kosef, Who Knits The Icy Lattice
    Troll King 3: Haggabah, Who Plies The Umbral Path
    ElderBob: Elder Irudad
    Warden Ualraig: Warden Ualraig
    Warden Esthers: Wardens Esther
    Barathrum: Barathrum the Old
    Neelahind: Warden Neelahind
    Mayor Nuntu: Mayor Nuntu
    Warden Indrix: Warden Indrix, Goatfolk Pariah
    GolgothaSlog: Slog of the Cloaca
    Haddas: Mayor Haddas
    Warden 1-FF: Warden 1-FF, reprogrammed conservator
    Zothom: Zothom the Penitent
    Rainwater Shomer: Rainwater Shomer
    Une: Warden Une
    Agolgot: Girsh Agolgot
    Bethsaida: Girsh Bethsaida
    Rermadon: Girsh Rermadon
    Qas: Girsh Qas
    Qon: Girsh Qon
    Shugruith: Girsh Shug'ruith the Burrower
>>>>>>> 4eb3cd19

  Article eligibility categories:
    # Categories, or individual articles, to include or exclude from consideration for
    # wiki operations (can still generate templates for them, just not scan or upload).
    # For things that really shouldn't get wiki articles, like data buckets.
    # Later lines override earlier ones, so to include, for example, only Hindren in the wiki,
    # you could exclude Object then include BaseHindren.
    # BaseObjects are already restricted from wiki action, since they can't be selected.
    # Objects with no DisplayName or with [ in their DisplayName are already restricted.
    #
    # Lines starting with * include a category.  (* line needs to be wrapped with "" due to YAML)
    #   "      "      "   / exclude a category.
    #   "      "      "   + include a single object
    #   "      "      "   - exclude a single object.
    [
      /DataBucket,
      -Starch,
      -Lignin,
      /GenericLimb,
      /PlantLimb,
      /FungusLimb,
      -HumanRemains,  # not used in base game anywhere
      -CaverCorpse2, # covered by CaverCorpse
      -GitsCorpse,   # never in game?
      -Girsh Larva,  # no longer in game
      -Girsh Ovary,  # no longer in game
      +Crystal of Eve,
      +Arsplice Seed,
      /RobotLimb,
      /TemporaryProjectile,
      -MjoFemur,
      -MjoLeg,
      /Dagger,
      +Dagger,
      /Dagger3,
      +Dagger3,
      -Argyve's Data Disk,
      -Stun Whip,
      -Quills+2,
      -Quills+3,
      -Wings,
      -Burrowing Claws,  # this is the old burrowing claws object
      -Horticulturalist Bio-Scanning Bracelet,
      -Child of the Deep Structural Scanning Bracelet,
      -Bite,
      /BaseBeadBracelet,
      +Bracelet1,  # just including one bracelet from BaseBeadBracelet
      -Fork-Horned Helmet 4,  # was an experimental item
      -Scaled Helmet,
      -Gesticulators,
      -TestShockGlove,
      -Spiked Gauntlets,
      -BrokenSnailmotherEgg,
      -SnailmotherEgg,
      -FungalInfection,
      -DummyTinkerScreenObject,
      -Brazier,
      -Tall Brazier,
      /Vessel,
      +Vase,
      +Bottle,
      +Pitcher,
      +Ewer,
      +Jug,
      "*Long Jug",
      -RandomFactionDeed,
      /BaseCookbook,
      /RandomBook,
      /Waterskin,
      +Waterskin,
      +Clue_BulgingWaterskin,
      /Canteen,
      +Canteen,
      /Phial,
      +Phial,
      +Entropy Cyst,
      -Blank Recoiler,
      /Random Figurine,
      -Jewel-Encrusted Item,
      -Wire Strand 1,
      -Wire Strand 3,
      -Wire Strand 10,
      -Wire Strand 20,
      -Wire Strand 50,
      -Grit Gate Dormant Waydroid,
      -Drained Chem Cell,
      -Full Combustion Cell,
      -Klanq Garbage,
      /Marble Dais,
      /BaseCyberneticsCreditWedge,
      +CyberneticsCreditWedge,  # needs explanatory article for types
      -Village Hologram 2,
      -MetalWallWithPipes,
      -MainframeWall,
      -LowSandstoneWall,
      -BasaltWithPipes,
      /Marble,
      +Marble,
      +SixDayStiltPillarWall1,
      -SixDayStiltWall1,
      /Fulcrete,
      +Fulcrete,
      +EbonFulcrete,
      -GodcapMushroomFlesh2,
      -MushroomFlesh,
      -MushroomFlesh2,
      /GlassWall,
      +GlassWall,
      +TintedGlassWall,
      +SpindleGlassWall,
      +Walltrap,
      /CryochamberWall,
      +CryochamberWall,
      -CryochamberWallBroken,
      /CryochamberPlaque,
      +CryochamberPlaque,
      -GritGateBroadcastPowerStation,
      -GritGateFusionPowerStation,
      -GritGateFusionPumpingStation,
      -GritGateHydraulicIrrigator,
      /GritGateForceProjector,
      -Sconce,  # covered by Torchpost, 'torch sconce'
      -Unlit Torchpost,  # ditto
      -Inner Tomb Techlight5,
      -Inner Tomb Techlight1,
      -Candelabra,  # covered by Half Candelabra, 'candelabra'
      /Wormhole,
      +Wormhole,
      /Door,
      +Door,
      +Brinestalk Gate,
      +Iron Gate,
      '*Security Door',
      -Security Door,
      +Death Gate W,
      +Life Gate W,
      +Glass Door W,
      +Tinted Glass Door W,
      '*Troll Door',
      -Troll Door,
      /Crypt Door,
      +Crypt Door,
      +Door Golem,
      -Bridge,
      /Walkway,
      -WoodFloor,
      -BrineBridge,
      -Grit Gate Metal Table,
      -Grit Gate Sleek Table,
      -JoppaTable,
      -NuntuTable,
      -GunsmithTable,
      -Grit Gate Table,
      -Barathrum Table,
      -Klanq Table,
      -GritGatePowerLine,
      -GritGateHeavyPowerLine,
      -GritGateGlassHydraulicPipe,
      -GritGateChair,
      -GritGateCanvasFoldingChair,
      -GritGateMedicalChair,
      -GritGateWorkChair,
      -GritGateChairbear,
      -GritGateHyperbioticChair,
      -GritGateBed,
      -GritGateMedicalBed,
      -GritGateHyperbioticBed,
      /Oven,
      +Oven,
      +KyakukyaOven,
      +MopangoOven,
      +StiltOven,
      +GritGateOven,
      -Preserved Food Basket,
      /Bookshelf,
      +Bookshelf,
      /MerchantBookshelf,
      /Random Statue,
      /Chest,  # needs a lot of explanation in an article!
      +Chest,
      +Metal Chest1,
      +WedgeChest1,  # needs explanatory article for 5 types
      +FossilizedRemains,
      +RustLocker,
      +MedLocker,
      +Locker,
      +RelicChest,
      +RareChest,
      "*Weapon Rack",
      +CyberneticsRack,
      +Clue_VillageStores,
      /Tombstone,
      +Tombstone,
      -Sign,  # parent object
      -AppleSign2,  # 2/3 variants of each sign design
      -AppleSign3,
      -BookSign2,
      -BookSign3,
      -BottleSign2,
      -BottleSign3,
      -BootSign2,
      -BootSign3,
      -HatSign2,
      -HatSign3,
      -GloveSign2,
      -GloveSign3,
      -CloakSign2,
      -CloakSign3,
      -ArmorSign2,
      -ArmorSign3,
      -GunSign2,
      -GunSign3,
      -DiscSign2,
      -DiscSign3,
      -LiquidSign2,
      -LiquidSign3,
      -JewelSign2,
      -JewelSign3,
      -HookahSign2,
      -HookahSign3,
      -GrenadeSign2,
      -GrenadeSign3,
      -PepperSign2,
      -PepperSign3,
      -FoodSign2,
      -FoodSign3,
      -PreserveSign2,
      -PreserveSign3,
      -WineSign2,
      -WineSign3,
      -ImplantSign2,
      -ImplantSign3,
      -PigSign,  # not in the game anywhere
      /SultanShrine,
      +SultanShrine,
      -Switch,  # Switch itself is a BaseObject but not labeled as such
      -DisabledSwitch,  # cover in ElevatorSwitch article
      /Alchemist Table,
      +Alchemist Table,
      /Relief,  # needs art article combining tiles
      -Stairs,
      -StairsDownBarathrumsStudy,
      -Air,
      -GritGateMainframeRoomCommPanel,
      -Space-Time Rift,
      -Overloaded Laser Pistol,
      -AoygDagger,
      -RelicTonic,
      # Gases - exclude densities
      /Gas,
      +PoisonGas,
      +MiasmaticAsh,
      +Plasma,
      +SteamGas,
      +CryoGas,
      +AcidGas,
      +StunGas,
      +SleepGas,
      +ConfusionGas,
      +Miasma,
      +NormalityGas,
      +DefoliantGas,
      +FungicideGas,
      +GlitterGas,
      +FungalSporeGasLuminous,
      +FungalSporeGasPuff,
      +FungalSporeGasWax,
      +FungalSporeGasMumbles,
      +Shimmering Heat,
      +Frigid Mist,
      # Plants
      -Godsbrush,
      -LiquidLichen,
      -LiquidLichen Minor,
      -FungusPuffer,
      -Rubber Tree,
      -Shimscale Mangrove Tree_blue,
      /Leafless Dogthorn Tree,
      -Fracti2,
      -Fracti3,
      -Starapple Farm Tree,
      -Starapple Tree Ripe,
      -Swarmshade Tree_blue,
      -Tanglewood Tree_blue,
      -Ziv Bough_blue,
      -Branchy Tree,
      -Cloudy Tree,
      -Circle Tree,
      # Creatures
      /Ray Cat,
      +Ray Cat,
      /SoupSludge,
      +SoupSludge,
      +Ctesiphus,
      -Farm Goat,
      -Goatfolk Hero 1,
      -Crazed Goatfolk Shaman 2,
      -Farm Beetlebum,
      -Farm Giant Beetle,
      -PackTester,
      -Farm Eyeless Crab,
      -Eyeless King Crab Hero,
      -Farm GiantAmoeba,
      -RedrockGirshling,
      -Phase Spider Coward,
      -Farm Electric Snail,
      /Coral Polyp,
      +Coral Polyp,
      /Palladium Strut,
      +Palladium Strut,
      /Coral and Palladium Strut,
      +Coral and Palladium Strut,
      /Arsplice Hyphae,
      +Arsplice Hyphae A,
      -Yd Junk Dollar,
      -Farm Kaleidoslug,
      -Lyngbaskr,
      -Porphyryptus,
      -either,
      -or,
      -Farm Leech,
      -TestDummy,
      -ProsperousHindrenTrader,
      # Robots
      -Sleeping Chromeling,
      -Sleeping Plated Chromeling,
      -Chrome Idol Hero 1,
      -Chrome Idol Hero Crazed,
      -TinkerTurret,
      /GritGateChainLaserEmplacement,
      -Sleeping Waydroid,
      -Village Robot,
      # Humanoids
      -Uplifted Knight Commander,
      -Missile Cannibal,
      /DromadTrader,
      +DromadTrader1,  # needs explanatory article of 8 varieties
      +Doru,  # Tam
      -Glow-Wight Hero of Agolgut 1,
      -Glow-Wight Hero of Bethsaida 1,
      -RedrockZealot,
      -JoppaZealot,
      -Snapjaw,
      -Snapjaw Dodger,
      -Snapjaw Rocketeer,
      -Snapjaw Laser,
      -InjectorSnapper,
      -CyberSnapper,
      -Snapjaw Packlord,
      -Wof,
      -Tabula Rasa,  # needs hand-edited article
      -BaseIssachari,
      -Mechanimist Pilgrim Still,
      -Six Day Choraler,
      -Mechanimist Preacher 2,
      -Mechanimist Preacher 3,
      -Mechanimist Preacher 4,
      -TestPax,
      -TestShopper,
      -TestPilgrim,
      # NPCs
      /BaseArconaut,
      +Arconaut,
      -Barathrumite Tinker Omonporch,
      -Barathrumite Arconaut Omonporch,
      -OthoCopy,
      -MafeoCopy,
      /BaseWatervineFarmer,
      +WatervineFarmer,
      -StiltPigFarmer,
      -BethesdaBaetyl,
      -LoudSixDayZealot,
      -StiltChef,
      -Village Crier,
      -BaseBaboon,
      -Baboon Hero 1,
      -BetaPlant,
      -Plant Turret,
      -PaintTest,
      # CosmeticObjects
      /CosmeticObject,
      /Water,
      /Terrain,
      +Clue_Putrescence,
      -Tattoo Gun Barathrum,
      -SmallBoulder Grey,
      -MediumBoulder Grey,
      -LargeBoulder Grey,
      /Eater Hologram,
      +Eater Hologram,
      -MachineWallHotTubingWithPiping,
      -MachineWallEmptyTubing,
      /CrematoryMainframeWall,  # just copies of the Grit Gate mainframe walls with same names
      -WoodWallWithGearbox,
      /HalfWall,
      +HalfWall,
      /BaseMushroomWall,
      +MushroomWall-Red,
      -WalltrapFireCrematory,
      /BaseSultanWall,
      +SultanWall_Period1,
      +SultanWall_Period2,
      +SultanWall_Period3,
      +SultanWall_Period4,
      +SultanWall_Period5,
      +SultanWall_Ornate_Period5,
      +SultanWall_Period6,
      +InnerSultanWall_Period1,
      +InnerSultanWall_Period2,
      +InnerSultanWall_Period3,
      +InnerSultanWall_Period4,
      +InnerSultanWall_Period5,
      +InnerSultanWall_Period6,
      /CryptWall,
      +CryptWall,
      /FulcreteWithSquareWave,
      +FulcreteWithSquareWave,
      -Yd ColumbariumWall,
      -Yd StairsDown Kitchen,
      -Yd Regen Tank,
      /Village Monument Diptych,
      +Village Monument Diptych,
      /Village Monument Birdhouse,
      +Village Monument Birdhouse,
      /GlassHydraulicPipe,
      +GlassHydraulicPipe,
      /Fusion Pumping Station,
      +Fusion Pumping Station,
      /NormCore1,
      +NormCore1,
      /NormCore2,
      +NormCore2,
      /NormCore3,
      +NormCore3,
      /Industrial Fan,
      +Industrial Fan,
      -Crematory Liquid-Cooled Unicomputer,
      -CatacombLight,
      /Sarcophagus,
      +Sarcophagus,
      +SultanSarcophagusW,
      /Reliquary,
      +Reliquary,
      +Recoming Reliquary,
      +Melted Reliquary,
      +SultanReliquaryW,
      +Scrapable Deposit Box 6,
      /ConveyorPad,
      +ConveyorPad,
      /EaterStatue,
      +EaterStatue,
      +EaterStatue Gold,
      -Rubble Grey,
      -OpenShaft2,
      -TombShaft,
      /BaseMuralWall,
      +BaseMuralCenter,
      +BaseMuralLeftend,
      +SultanMuralWall1,
      +SultanMuralWall2,
      +SultanMuralWall3,
      +SultanMuralWall4,
      +SultanMuralWall5,
      +SultanMuralWall6,
      -Porous Coral Rag,
      -Starapple Farm Ezra,
      -Ornate Potted Plant 2,
      -Ornate Potted Plant 3,
      -Ornate Potted Plant 4,
      -Conservator Special,
      -Crypt Sitter Special,
      -BlueCampfire,
      -BlueCampfireRemains,
      /CryptPlaqueTutor,
      -Powerless Unicomputer,
      -Powerless Fluxthing,
      -Powerless Electrothing,
      -Crypt Exit Teleporter,
      -MopangoPilgrim Still,
      /Widget,
      +CaverCorpse,
      /Sofa,
      +Sofa L,
      -YdFreeholderUrn,
      -YdFreeholdCrysteelPlatedWallWithPipes,
      -YdFreeholdFusionPowerStation,
      -Powerless Loudspeaker,
      -Powerless Bubblething,
      -Painted Column R,
      -Barathrumite Hyperbiotic Chair,
      -Yd StairsDown Columbarium,
      -Yd StairsDown Library,
      -Yd StairsDown Living Quarters,
      -Yd StairsDown Workshop,
      -Yd StairsDown Infirmary,
      -Yd StairsDown Market,
      -Yd StairsDown Many Eyes,
      -Yd StairsDown Salon,
      -Farm Bop Sponge,
      -Cherubic Hand Claw,  # Same as Cherubic Claw
      -Mechanical Cherubic Hand Claw,  # Same as Mechanical Cherubic Claw
      /Snapjaw Scavenger,
      +Snapjaw Scavenger 0,
      /Snapjaw Hunter,
      +Snapjaw Hunter 0,
      /Snapjaw Shotgunner,
      +Snapjaw Shotgunner 0,
      /Snapjaw Brute,
      +Snapjaw Brute 0,
      /Snapjaw Warrior,
      +Snapjaw Warrior 0,
      /Snapjaw Warlord,
      +Snapjaw Warlord 0,
      /BaseBreather,
      +Breather,
      +Elder Breather,
      /BaseBreatherCorpse,
      +BaseBreatherCorpse,
      /Novice of the Sightless Way,
      +Novice of the Sightless Way 2,
      -Random Bottle Rare Liquid,
      -Redrock Metal Workbench,
      -Uplifted Glowfish,
      -Uplifted Glowpad,
      -Pariah Still Unique,
      -Redrock Bookshelf,
      -Underground Air Well,
      -Underground Catchbasin,
      -Unpowered Gas Burner,
      /Base Ring Gate,
      +Ring Gate 1,
      -Dream Wren Chavvah,
      -BaseTierShield1,
      /GolemInteriorWall,
      +GolemInteriorWall,
      +InteriorContainer,
      -VehicleGolemConsole S,
      -PaxKlanq2,
      -Chavvah Chime Right,
      -BaseTau,
      /BaseUnknown,  # Shouldn't be needed, but we have a bug with *noinherit affecting this
      -Chavvah Roots Spiral StairsDown,
      /Air,
      -Pit,
      -LazyPit,
      -StairsUpUnconnected,
      -StairsDownUnconnected,
      -Grid Quantum Rippler,
      # Golems - temporarily excluded until we implement <mixin> tag behavior for QBE
      -Antelope Golem,
      -Ape Golem,
      -Baboon Golem,
      -Baetyl Golem,
      -Bat Golem,
      -Bear Golem,
      -Bed Golem,
      -Bipedal Robot Golem,
      -Bird Golem,
      -Bush Golem,
      -Cat Golem,
      -Chair Golem,
      -Clam Golem,
      -Crab Golem,
      -Cragmensch Golem,
      -Crystal Golem,
      -Dawnglider Golem,
      -Dog Golem,
      -Door Golem,
      -Dromad Golem,
      -Equine Golem,
      -Fish Golem,
      -Flower Golem,
      -Fractus Golem,
      -Frog Golem,
      -Fungus Golem,
      -Goat Golem,
      -Goatfolk Golem,
      -Grazer Golem,
      -Hexapodal Robot Golem,
      -Hindren Golem,
      -Hover Golem,
      -Human Golem,
      -Humanoid Robot Golem,
      -Infrastructure Golem,
      -Insect Golem,
      -Iron Maiden Golem,
      -Jelly Golem,
      -Lichen Golem,
      -Mopango Golem,
      -Mopango Charioteer Golem,
      -Nest Golem,
      -Oddity Golem,
      -Ooze Golem,
      -Quadrupedal Robot Golem,
      -Reptile Golem,
      -Root Golem,
      -Slug Golem,
      -Slynth Golem,
      -Snail Golem,
      -Snapjaw Golem,
      -Spider Golem,
      -Succulent Golem,
      -Svardym Golem,
      -Swine Golem,
      -Table Golem,
      -Tortoise Golem,
      -Tree Golem,
      -Tripedal Robot Golem,
      -Troll Golem,
      -Turret Golem,
      -Urchin Golem,
      -Urshiib Golem,
      -Vine Golem,
      -Wall Golem,
      -Wheeled Robot Golem,
      -Worm Golem,
      # Gyre wight variants
      /Still Gyre Wight of Agolgot,
      /Still Gyre Wight of Bethsaida,
      /Still Gyre Wight of Shug'ruith,
      /Still Gyre Wight of Rermadon,
      /Still Gyre Wight of Qas,
      /Still Gyre Wight of Qon
    ]

  Categories:
    # Each wiki category is followed by a list of nodes in the inheritance tree whose child objects
    # should be in that category. Objects may also be explicitly specified.
    # Order matters since later, more specific entries can override earlier, more general ones.
    Items: [Item]
    Fungal Infections: [FungalInfection]
    Corpses: [Corpse, Ashes, Bones]
    Gases: [Gas]
    Baetyls: [Baetyl]
    Weapons: [MeleeWeapon, MissileWeapon]
    Melee Weapons: [MeleeWeapon]
    Ammo: [Projectile]
    Arrows: [Wooden Arrow, Steel Arrow, Boomrose Arrow, Carbide Arrow, Folded Carbide Arrow,
             Fullerite Arrow, Crysteel Arrow, Flawless Crysteel Arrow, Zetachrome Arrow]
    Cudgels: [BaseCudgel, Prayer Rod, Stun Rod, Nanopneumatic Jackhammer, Grandfather Horn,
              Billowing Conch of the Aji, Syphon Baton]
    Short Blades: [BaseDagger, Vibro Dagger, Gaslight Dagger, Gaslight Chisel]
    Axes: [BaseAxe]
    Long Blades: [BaseLongBlade, SalthopperMandible, Gaslight Sword]
    Whips: [Leather Whip]
    Missile Weapons: [MissileWeapon]
    Natural Weapons: [NaturalWeapon, NaturalMissileWeapon]
    Mutated Natural Weapons: [Burrowing Claws Claw, Horns, Icy Vapor, Ghostly Flames, Stinger,
                              Hooks, Beak]
    Firearms: [BaseFirearm]
    Rifles: [BaseRifle]
    Heavy Weapons: [BaseHeavyWeapon, Chain Laser]
    Bows: [BaseBow, Electrobow]
    Pistols: [BasePistol, Boosterbot_Gun, Dart Gun]
    Equipment: [Armor, Shield]
    Bracelets: [BaseBracelet]
    Helmets: [BaseHelmet]
    Hats: [BaseHat]
    Masks: [BaseMask]
    Facial Jewelry: [BaseFaceJewelry]
    Eyewear: [BaseEyewear, VISAGE, Telemetric Visor, Telescopic Monocle,
              Spectacles, Goggles, Mirrorshades]
    Armlets: [BaseArmlet]
    Armor: [BaseArmor, Ash-Stained Robes, Filthy Toga]
    Mutated Natural Armor: [Carapace, Quills]
    Shields: [BaseShield]
    Bucklers: [Wooden Buckler, Iron Buckler, Steel Buckler, Stopsvaalinn]
    Footwear: [BaseBoot, Jeweled Sandals]
    Tread Equipment: [Tread Guard]
    Root Coverings: [Clay Pot]
    Gloves: [BaseGlove]
    Gauntlets: [BaseGauntlet, Chain Gauntlets]
    Cloaks: [BaseCloak, Praetorian's Cloak, Albino Monkey Braid]
    Backpacks: [Nylon Bodypack, GasTumbler, Gyrocopter Backpack, Portable Beehive, Helping Hands,
                SkybearJetpack, Mechanical Wings, Strength Exo]
    Banners: [Issachari Banner, Banner of the Holy Rhombus]
    Floating Nearby: [BaseFloat, Light-Obfuscating Lens, Cyclopean Prism, Hoversled]
    Tokens: [Token]
    Energy Cells: [Energy Cell]
    Liquid Fueled Energy Cells: [Liquid Fueled Energy Cell]
    Thrown Weapons: [BaseThrownWeapon, Geomagnetic Disc, ThrowingAxe, CastNet, SmallBoulder,
                     MediumBoulder, LargeBoulder, Small Stone, Large Stone, Poison-tipped Spear,
                     Molting Basilisk Husk]
    Grenades: [Grenade]
    Trinkets: [Trinket]
    Scrap: [Scrap]
    Recoilers: [BaseRecoiler]
    Applicators: [Fixit Spray, Spraybottle, Metamorphic Polygel, Desalination Pellet, Bandage,
                  Spray-a-Brain]
    Food: [Food]
    Webs: [Web]
    Books: [Book]
    Preserved Food: [Preservable]
    Tools: [Tool]
    Tonics: [Tonic]
    Liquid Containers: [WaterContainer, Vessel, Gourd, StorageTank, PolypCache]
    Trade Goods: [Copper Nugget, Silver Nugget, Gold Nugget, Gemstone, Bronze Ingot, BoxOfCrayons,
                  Polyhedral Rings, Silver Rondure, Blood-stained neck-ring, BaseBeadBracelet,
                  Ogre Ape Pelt, Albino Ape Pelt, Grave Goods]
    Rough Gemstones: [Gemstone]
    Smooth Gemstones: [Polished Gemstone]
    Security Cards: [Security Card]
    Furniture: [Furniture]
    Doors: [Door, Archway, BeltCurtains, VehicleGolemExit]
    Signs: [Sign]
    Chairs: [BaseChair, FoldingChair]
    Beds: [BaseBed, Hammock, Bedroll]
    Tables: [Table, Octagonal Table, Book Table, Low Table]
    Instruments: [Hammered Dulcimer, Harp, HurdyGurdy, Rectangular Bells]
    Stairs: [StairsUp, StairsDown, Chavvah Spiral StairsUp, Chavvah Spiral StairsDown]
    Shafts: [SlimyShaft, OpenShaft, ElevatorShaft, ReefOpenShaft]
    Walls: [Wall, Rubble]
    Chests: [Chest, Reliquary, Sarcophagus, SultanSarcophagusW, Woven Basket, InteriorContainer]
    Fences: [BrinestalkFence, BrinestalkStakes, BrinestalkArrowslit, WoodFence, IronFence]
    Vents: [Walltrap]
    Gemstone Walls: [AgateWall, TopazWall, JasperWall, AmethystWall, SapphireWall, EmeraldWall,
                     PeridotWall]
    Glass Walls: [GlassWall, TintedGlassWall, SpindleGlassWall, CyberWall]
    Force Fields: [BaseForcefield]
    Holographic Walls: [HolographicLowSandstoneWall, HoloMarble, HolographicShaleWall,
                        HolographicThatchedWall]
    Sultan Walls: [BaseSultanWall]
    Tech Walls: [BaseWallMainframe, BaseWallTubing]
    Murals: [BaseMuralWall]
    Statues: [Statue, SultanShrine, Bust of K4K5, Bust of Mehmet I]
    Sculptures: [Brain Sculpture, Unfinished Sculpture]
    Paintings: [Painted Column L, Painting]
    Holograms: [hologram of Shekhinah, Eater Hologram, Village Hologram 1, Light Sculpture]
    Conduits: [PowerLine, HeavyPowerLine, BaseHydraulicPipe]
    Gearboxes: [BaseMechanicalTransmission]
    Machinery: [HighTechInstallation, Induction Charging Station,
                Universal Charging Station, Sewing Machine, Glass Furnace, Glass Printer, Lathe,
                Rock Tumbler, Kiln, Display Breadboard, Regen Tank, Millstone, Wooden Water Wheel,
                Wooden Wind Turbine, ConveyorDrive, ConveyorPad, Food Processor, Powered Orrery,
                Psiamp Sarcophagus, CyberneticsTerminal2, Switch, Platform, Solar Still]
    Light Sources: [LightSource, Full-Spectrum Techlight, Candelabra, Half Candelabra, Techlight1,
                     Techlight2, Techlight3, Tomb Techlight1, Sconce, Torchpost]
    Monuments: [Village Monument, Tombstone]
    Loot Corpses: [FossilizedRemains, CaverCorpse, JoppaCorpse, ExileCorpse]
    Plants: [Plant, Flower, Flowers, Bouquet]
    Creatures: [Creature]
    Animals: [Animal]
    Mutated Plants: [MutatedPlant]
    Humanoids: [BaseHumanoid]
    Fungus: [Fungus, BaseFungus, MutatedFungus]
    Weeps: [LiquidLichen]
    Dogs: [BaseDog]
    Cats: [BaseCat]
    Robots: [BaseRobot]  # any creatures that are in the Robots faction will be categorized with [[Robots (Faction)]]
    Turrets: [HostileTurret]
    Bears: [BaseBear]
    Crabs: [BaseCrab]
    Snapjaws: [BaseSnapjaw]
    Apes: [BaseApe]
    Baboons: [BaseBaboon]
    Hindren: [BaseHindren]
    Issachari: [BaseIssachari]
    Cragmensch: [Cragmensch]
    Naphtaali: [Naphtaali]
    Insects: [BaseInsect]
    Mechanimists: [Mechanimist]
    Reptiles: [BaseReptile]
    Goatfolk: [Goatfolk]
    Oozes: [BaseOoze]
    Tortoises: [BaseTortoise]
    Frogs: [Ice frog, Bloated Pearlfrog]
    Fish: [BaseFish]
    Spiders: [BaseSpider]
    Nests: [BaseNest, Svardym Egg Sac]
    Worms: [BaseWorm]
    Snails: [BaseSnail]
    Slugs: [BaseSlug]
    Cybernetics: [BaseCyberneticsEquipment]
    Merchants: [BaseMerchant]
    Turret Tinkers: [Turret Tinker]
    Terrain Features: [Campfire, Campfire Remains, Garbage, Palladium Strut,
                       Coral and Palladium Strut]
    Environmental Hazards: [Space-Time Vortex, Wormhole]
    Cherubim: [Antelopes Cherub, Apes Cherub, Arachnids Cherub, Baboons Cherub, Baetyls Cherub,
               Bears Cherub, Birds Cherub, Cannibals Cherub, Cats Cherub, Crabs Cherub, Dogs Cherub,
               Equines Cherub, Fish Cherub, Flowers Cherub, Frogs Cherub, Fungi Cherub,
               Hermits Cherub, Insects Cherub, Mollusks Cherub, Newly Sentient Beings Cherub,
               Oozes Cherub, Prey Cherub, Reptiles Cherub, Robots Cherub, Roots Cherub,
               Strangers Cherub, Succulents Cherub, Swine Cherub, Tortoises Cherub, Trees Cherub,
               Urchins Cherub, Vines Cherub, Winged Mammals Cherub, Worms Cherub]
    Mechanical Cherubim: [Mechanical Antelopes Cherub, Mechanical Apes Cherub,
                          Mechanical Arachnids Cherub, Mechanical Baboons Cherub,
                          Mechanical Baetyls Cherub, Mechanical Bears Cherub,
                          Mechanical Birds Cherub, Mechanical Cannibals Cherub,
                          Mechanical Cats Cherub, Mechanical Crabs Cherub, Mechanical Dogs Cherub,
                          Mechanical Equines Cherub, Mechanical Fish Cherub,
                          Mechanical Flowers Cherub, Mechanical Frogs Cherub,
                          Mechanical Fungi Cherub, Mechanical Hermits Cherub,
                          Mechanical Insects Cherub, Mechanical Mollusks Cherub,
                          Mechanical Newly Sentient Beings Cherub, Mechanical Oozes Cherub,
                          Mechanical Prey Cherub, Mechanical Reptiles Cherub,
                          Mechanical Robots Cherub, Mechanical Roots Cherub,
                          Mechanical Strangers Cherub, Mechanical Succulents Cherub,
                          Mechanical Swine Cherub, Mechanical Tortoises Cherub,
                          Mechanical Trees Cherub, Mechanical Urchins Cherub,
                          Mechanical Vines Cherub, Mechanical Winged Mammals Cherub,
                          Mechanical Worms Cherub]
    Golems: [Antelope Golem, Ape Golem, Baboon Golem, Baetyl Golem, Bat Golem, Bear Golem,
             Bed Golem, Bipedal Robot Golem, Bird Golem, Bush Golem, Cat Golem, Chair Golem,
             Clam Golem, Crab Golem, Cragmensch Golem, Crystal Golem, Dawnglider Golem, Dog Golem,
             Door Golem, Dromad Golem, Equine Golem, Fish Golem, Flower Golem, Fractus Golem,
             Frog Golem, Fungus Golem, Goat Golem, Goatfolk Golem, Grazer Golem,
             Hexapodal Robot Golem, Hindren Golem, Hover Golem, Human Golem, Humanoid Robot Golem,
             Infrastructure Golem, Insect Golem, Iron Maiden Golem, Jelly Golem, Lichen Golem,
             Mopango Golem, Mopango Charioteer Golem, Nest Golem, Oddity Golem, Ooze Golem,
             Quadrupedal Robot Golem, Reptile Golem, Root Golem, Slug Golem, Slynth Golem,
             Snail Golem, Snapjaw Golem, Spider Golem, Succulent Golem, Svardym Golem, Swine Golem,
             Table Golem, Tortoise Golem, Tree Golem, Tripedal Robot Golem, Troll Golem,
             Turret Golem, Urchin Golem, Urshiib Golem, Vine Golem, Wall Golem, Wheeled Robot Golem,
             Worm Golem]
    Unique Characters: [Phinae Hoshaiah, Argyve, ElderBob, Mehmet, Warden Ualraig,
                        Warden Esthers, Eskhind, Meyehind, Liihart, Isahind, Neelahind, Keh,
                        Kesehind, Angohind, Lulihart, AgateSeveranceStar, Mayor Nuntu, Oboroqoru,
                        Asphodel, Yurl, Euclid, Warden Indrix, Mamon, Svenlainard, Otho, Q Girl,
                        Barathrum, Sparafucile, Jacobo, Dardi, Hortensa, Iseppa, Neek, Mafeo,
                        Aloysius, High Priest Eschelstadt, Troll King 1, Troll King 2, Troll King 3,
                        Doru, Rodanis Y, Shem -1, GolgothaSlog, Ctesiphus, OasisGlowpad, PaxKlanq,
                        Tszappur, Alchemist, Agyra, Dadogom, Dagasha, Doyoba, Gyamyo, Kah, Lebah,
                        Nacham, Vivira, Vaam, Yona, Sixshrew, Yla Haj, Haddas, Rainwater Shomer,
                        Biographer, Zothom, k-Goninon, Warden 1-FF, Bep, Geeub, Goek, Krka, Mak,
                        Thah, Tillifergaewicz, Une, Rokhas, Many Eyes, 0lam, Crowsong,
                        Wild Watervine Merchant, Dyvvrach, Miryam, Tzedech, Tikva, Dreamer,
                        Thicksalt, Tammuz, Santalalotze, TauWanderer, TauNoLonger, AoygNoLonger,
                        Hamilcrab]
    Quest Items: [Scrapped Waydroid, Wire Strand, Scratched Data Disk, Stamped Data Disk,
                  Argyve's Data Disk Encoded, Decrypted Signal Data Disk, ClimberBlueprints,
                  Dormant Waydroid, BarathrumKey, Clue_YuckwheatChaff, Clue_SeveredTongue,
                  Clue_SplinteredWeaponHaft, Clue_BloodyArrow, Clue_DiscardedBracer,
                  Clue_WornBracer, Clue_BloodyPatchOfFur, Clue_LeatherScraps, Clue_CopperNugget,
                  Clue_BulgingWaterskin, Clue_VillageStores, Gnawed Watervine, Clue_BloodyWatervine,
                  Repulsive Device]<|MERGE_RESOLUTION|>--- conflicted
+++ resolved
@@ -511,9 +511,7 @@
     Rank Girshling Corpse: girshling corpse (rank)
     Plasmatic Girshling Corpse: girshling corpse (plasmatic)
     Cryptic Girshling Corpse: girshling corpse (cryptic)
-<<<<<<< HEAD
     Girshling_Bite: fangs (girshling)
-=======
     # Honorifics / Epithets / Titles fixes
     High Priest Eschelstadt: Eschelstadt II, High Priest of the Stilt
     Lulihart: Lulihart, hindren pariah
@@ -546,7 +544,6 @@
     Qas: Girsh Qas
     Qon: Girsh Qon
     Shugruith: Girsh Shug'ruith the Burrower
->>>>>>> 4eb3cd19
 
   Displayname overrides:
     # Manually specify the wiki display name to be used for an object ID (returned in the 'title'
@@ -582,14 +579,12 @@
     Crazed Goatfolk Shaman 1: goatfolk shaman (crazed)
     MerchantAdvertisement: advertisement for *legendary merchant*
     Molting Basilisk: molting basilisk
-<<<<<<< HEAD
     Rank Girshling Cresh: girshling cresh (rank)
     Conjoined Girshling Cresh: girshling cresh (conjoined)
     Plasmatic Girshling Cresh: girshling cresh (plasmatic)
     Polarized Girshling Cresh: girshling cresh (polarized)
     Cryptic Girshling Cresh: girshling cresh (cryptic)
     Burrowing Girshling Cresh: girshling cresh (burrowing)
-=======
     # Honorifics / Epithets / Titles fixes
     Doru: Tam, dromad merchant
     High Priest Eschelstadt: Eschelstadt II, High Priest of the Stilt
@@ -623,7 +618,6 @@
     Qas: Girsh Qas
     Qon: Girsh Qon
     Shugruith: Girsh Shug'ruith the Burrower
->>>>>>> 4eb3cd19
 
   Article eligibility categories:
     # Categories, or individual articles, to include or exclude from consideration for
